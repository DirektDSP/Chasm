--- conflicted
+++ resolved
@@ -211,13 +211,9 @@
           mv "packaging/Output/${{ env.ARTIFACT_NAME }}.exe" "${{ env.ARTIFACTS_PATH }}/"
 
       - name: Codesign with Azure Trusted Signing
-<<<<<<< HEAD
         if: ${{ matrix.name == 'Windows' && secrets.AZURE_TENANT_ID}}
         uses: azure/trusted-signing-action@v0.5.0
-=======
-        if: ${{ matrix.name == 'Windows' }}
         uses: azure/trusted-signing-action@v0.5.1
->>>>>>> 487b5c36
         with:
           # The Azure Active Directory tenant (directory) ID.
           azure-tenant-id: ${{ secrets.AZURE_TENANT_ID }}
